--- conflicted
+++ resolved
@@ -1,6 +1,8 @@
 """Test the init file for the Insteon component."""
 import asyncio
 from unittest.mock import patch
+
+from pyinsteon.address import Address
 
 from homeassistant.components import insteon
 from homeassistant.components.insteon.const import (
@@ -23,7 +25,6 @@
 )
 from homeassistant.core import HomeAssistant
 from homeassistant.setup import async_setup_component
-from pyinsteon.address import Address
 
 from .const import (
     MOCK_ADDRESS,
@@ -44,21 +45,7 @@
 from tests.common import MockConfigEntry
 
 
-<<<<<<< HEAD
-async def mock_successful_connection(*args, **kwargs):
-    """Return a successful connection."""
-    return True
-
-
-async def mock_failed_connection(*args, **kwargs):
-    """Return a failed connection."""
-    raise ConnectionError("Connection failed")
-
-
 async def test_setup_entry(hass: HomeAssistant):
-=======
-async def test_setup_entry(hass: HomeAssistantType):
->>>>>>> b4572b64
     """Test setting up the entry."""
     config_entry = MockConfigEntry(domain=DOMAIN, data=MOCK_USER_INPUT_PLM)
     config_entry.add_to_hass(hass)
